use std::fmt;
use std::sync::Arc;

use chrono::{DateTime, Utc};
use rspotify::spotify::model::album::{FullAlbum, SavedAlbum, SimplifiedAlbum};

use artist::Artist;
use library::Library;
use queue::Queue;
use spotify::Spotify;
use track::Track;
use traits::{IntoBoxedViewExt, ListItem, ViewExt};
use ui::album::AlbumView;

#[derive(Clone, Deserialize, Serialize)]
pub struct Album {
    pub id: Option<String>,
    pub title: String,
    pub artists: Vec<String>,
    pub artist_ids: Vec<String>,
    pub year: String,
    pub cover_url: Option<String>,
    pub url: Option<String>,
    pub tracks: Option<Vec<Track>>,
    pub added_at: Option<DateTime<Utc>>,
}

impl Album {
    pub fn load_tracks(&mut self, spotify: Arc<Spotify>) {
        if self.tracks.is_some() {
            return;
        }

        if let Some(ref album_id) = self.id {
            if let Some(fa) = spotify.full_album(&album_id) {
                self.tracks = Some(
                    fa.tracks
                        .items
                        .iter()
                        .map(|st| Track::from_simplified_track(&st, &fa))
                        .collect(),
                );
            }
        }
    }
}

impl From<&SimplifiedAlbum> for Album {
    fn from(sa: &SimplifiedAlbum) -> Self {
        Self {
            id: sa.id.clone(),
            title: sa.name.clone(),
            artists: sa.artists.iter().map(|sa| sa.name.clone()).collect(),
<<<<<<< HEAD
            artist_ids: sa.artists.iter().map(|sa| sa.id.clone()).collect(),
            year: sa.release_date.split('-').next().unwrap().into(),
=======
            year: sa
                .release_date
                .clone()
                .unwrap_or_default()
                .split('-')
                .next()
                .unwrap()
                .into(),
>>>>>>> 0de6ad2d
            cover_url: sa.images.get(0).map(|i| i.url.clone()),
            url: sa.uri.clone(),
            tracks: None,
            added_at: None,
        }
    }
}

impl From<&FullAlbum> for Album {
    fn from(fa: &FullAlbum) -> Self {
        let tracks = Some(
            fa.tracks
                .items
                .iter()
                .map(|st| Track::from_simplified_track(&st, &fa))
                .collect(),
        );

        Self {
            id: Some(fa.id.clone()),
            title: fa.name.clone(),
            artists: fa.artists.iter().map(|sa| sa.name.clone()).collect(),
            artist_ids: fa.artists.iter().map(|sa| sa.id.clone()).collect(),
            year: fa.release_date.split('-').next().unwrap().into(),
            cover_url: fa.images.get(0).map(|i| i.url.clone()),
            url: Some(fa.uri.clone()),
            tracks,
            added_at: None,
        }
    }
}

impl From<&SavedAlbum> for Album {
    fn from(sa: &SavedAlbum) -> Self {
        let mut album: Self = (&sa.album).into();
        album.added_at = Some(sa.added_at);
        album
    }
}

impl fmt::Display for Album {
    fn fmt(&self, f: &mut fmt::Formatter) -> fmt::Result {
        write!(f, "{} - {}", self.artists.join(", "), self.title)
    }
}

impl fmt::Debug for Album {
    fn fmt(&self, f: &mut fmt::Formatter) -> fmt::Result {
        write!(
            f,
            "({} - {} ({:?}))",
            self.artists.join(", "),
            self.title,
            self.id
        )
    }
}

impl ListItem for Album {
    fn is_playing(&self, queue: Arc<Queue>) -> bool {
        if let Some(tracks) = self.tracks.as_ref() {
            let playing: Vec<String> = queue
                .queue
                .read()
                .unwrap()
                .iter()
                .filter(|t| t.id.is_some())
                .map(|t| t.id.clone().unwrap())
                .collect();
            let ids: Vec<String> = tracks
                .iter()
                .filter(|t| t.id.is_some())
                .map(|t| t.id.clone().unwrap())
                .collect();
            !ids.is_empty() && playing == ids
        } else {
            false
        }
    }

    fn display_left(&self) -> String {
        format!("{}", self)
    }

    fn display_right(&self, library: Arc<Library>) -> String {
        let saved = if library.is_saved_album(self) {
            if library.use_nerdfont {
                "\u{f62b} "
            } else {
                "✓ "
            }
        } else {
            ""
        };
        format!("{}{}", saved, self.year)
    }

    fn play(&mut self, queue: Arc<Queue>) {
        self.load_tracks(queue.get_spotify());

        if let Some(tracks) = self.tracks.as_ref() {
            let tracks: Vec<&Track> = tracks.iter().collect();
            let index = queue.append_next(tracks);
            queue.play(index, true);
        }
    }

    fn queue(&mut self, queue: Arc<Queue>) {
        self.load_tracks(queue.get_spotify());

        if let Some(tracks) = self.tracks.as_ref() {
            for t in tracks {
                queue.append(&t);
            }
        }
    }

    fn toggle_saved(&mut self, library: Arc<Library>) {
        if library.is_saved_album(self) {
            library.unsave_album(self);
        } else {
            library.save_album(self);
        }
    }

    fn open(&self, queue: Arc<Queue>, library: Arc<Library>) -> Option<Box<dyn ViewExt>> {
        Some(AlbumView::new(queue, library, self).as_boxed_view_ext())
    }

    fn artist(&self) -> Option<Artist> {
        Some(Artist::new(
            self.artist_ids[0].clone(),
            self.artists[0].clone(),
        ))
    }
}<|MERGE_RESOLUTION|>--- conflicted
+++ resolved
@@ -51,10 +51,12 @@
             id: sa.id.clone(),
             title: sa.name.clone(),
             artists: sa.artists.iter().map(|sa| sa.name.clone()).collect(),
-<<<<<<< HEAD
-            artist_ids: sa.artists.iter().map(|sa| sa.id.clone()).collect(),
-            year: sa.release_date.split('-').next().unwrap().into(),
-=======
+            artist_ids: sa
+                .artists
+                .iter()
+                .filter(|a| a.id.is_some())
+                .map(|sa| sa.id.clone().unwrap())
+                .collect(),
             year: sa
                 .release_date
                 .clone()
@@ -63,7 +65,6 @@
                 .next()
                 .unwrap()
                 .into(),
->>>>>>> 0de6ad2d
             cover_url: sa.images.get(0).map(|i| i.url.clone()),
             url: sa.uri.clone(),
             tracks: None,
@@ -86,7 +87,12 @@
             id: Some(fa.id.clone()),
             title: fa.name.clone(),
             artists: fa.artists.iter().map(|sa| sa.name.clone()).collect(),
-            artist_ids: fa.artists.iter().map(|sa| sa.id.clone()).collect(),
+            artist_ids: fa
+                .artists
+                .iter()
+                .filter(|a| a.id.is_some())
+                .map(|sa| sa.id.clone().unwrap())
+                .collect(),
             year: fa.release_date.split('-').next().unwrap().into(),
             cover_url: fa.images.get(0).map(|i| i.url.clone()),
             url: Some(fa.uri.clone()),
