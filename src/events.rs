--- conflicted
+++ resolved
@@ -7,11 +7,8 @@
 pub enum Event {
     Player(PlayerEvent),
     Playlist(PlaylistEvent),
-<<<<<<< HEAD
     Command(String),
-=======
     ScreenChange(String),
->>>>>>> 392e3efb
 }
 
 pub type EventSender = Sender<Event>;
